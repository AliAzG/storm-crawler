<?xml version="1.0"?>
<project xmlns="http://maven.apache.org/POM/4.0.0" xmlns:xsi="http://www.w3.org/2001/XMLSchema-instance"
	xsi:schemaLocation="http://maven.apache.org/POM/4.0.0 http://maven.apache.org/xsd/maven-4.0.0.xsd">
	<modelVersion>4.0.0</modelVersion>

	<parent>
		<groupId>com.digitalpebble.stormcrawler</groupId>
		<artifactId>storm-crawler</artifactId>
		<version>1.5-SNAPSHOT</version>
	</parent>

	<artifactId>storm-crawler-core</artifactId>
	<packaging>jar</packaging>

	<name>storm-crawler-core</name>
	<url>https://github.com/DigitalPebble/storm-crawler/tree/master/core</url>
	<description>Storm-Crawler core Java API.</description>

	<properties>
		<!-- dependency versions -->
		<mockito-all.version>1.10.8</mockito-all.version>
		<crawler-commons.version>0.7</crawler-commons.version>
		<guava.version>21.0</guava.version>
		<jsoup.version>1.10.1</jsoup.version>
		<icu4j.version>58.2</icu4j.version>
		<xerces.version>2.11.0</xerces.version>
		<httpclient.version>4.5.3</httpclient.version>
		<snakeyaml.version>1.16</snakeyaml.version>
		<commons.lang.version>2.6</commons.lang.version>
		<wiremock.version>1.57</wiremock.version>
		<rometools.version>1.7.0</rometools.version>
		<selenium.version>3.4.0</selenium.version>
		<cli.version>1.4</cli.version>
	</properties>

	<build>
		<plugins>
			<plugin>
				<groupId>org.apache.maven.plugins</groupId>
				<artifactId>maven-compiler-plugin</artifactId>
			</plugin>
			<plugin>
				<groupId>org.apache.maven.plugins</groupId>
				<artifactId>maven-jar-plugin</artifactId>
				<version>2.5</version>
				<executions>
					<execution>
						<id>attach-test</id>
						<goals>
							<goal>test-jar</goal>
						</goals>
					</execution>
				</executions>
			</plugin>
		</plugins>
	</build>

	<profiles>
		<profile>
			<id>release</id>
			<build>
				<plugins>
					<plugin>
						<groupId>org.apache.maven.plugins</groupId>
						<artifactId>maven-source-plugin</artifactId>
					</plugin>

					<plugin>
						<groupId>org.apache.maven.plugins</groupId>
						<artifactId>maven-jar-plugin</artifactId>
					</plugin>

					<plugin>
						<groupId>org.apache.maven.plugins</groupId>
						<artifactId>maven-javadoc-plugin</artifactId>
					</plugin>
				</plugins>
			</build>
		</profile>
	</profiles>

	<dependencies>
		<dependency>
			<groupId>junit</groupId>
			<artifactId>junit</artifactId>
		</dependency>

		<dependency>
			<groupId>org.apache.storm</groupId>
			<artifactId>storm-core</artifactId>
		</dependency>

		<dependency>
			<groupId>org.mockito</groupId>
			<artifactId>mockito-all</artifactId>
			<version>${mockito-all.version}</version>
			<scope>test</scope>
		</dependency>

		<dependency>
			<groupId>com.github.tomakehurst</groupId>
			<artifactId>wiremock</artifactId>
			<version>${wiremock.version}</version>
			<scope>test</scope>
		</dependency>

		<dependency>
			<groupId>commons-cli</groupId>
			<artifactId>commons-cli</artifactId>
			<version>${cli.version}</version>
		</dependency>

		<dependency>
			<groupId>com.github.crawler-commons</groupId>
			<artifactId>crawler-commons</artifactId>
			<version>${crawler-commons.version}</version>
		</dependency>

		<dependency>
			<groupId>xerces</groupId>
			<artifactId>xercesImpl</artifactId>
			<version>${xerces.version}</version>
		</dependency>

		<dependency>
			<groupId>com.fasterxml.jackson.core</groupId>
			<artifactId>jackson-databind</artifactId>
		</dependency>

		<dependency>
			<groupId>com.google.guava</groupId>
			<artifactId>guava</artifactId>
			<version>${guava.version}</version>
		</dependency>

		<dependency>
			<groupId>org.jsoup</groupId>
			<artifactId>jsoup</artifactId>
			<version>${jsoup.version}</version>
		</dependency>

		<dependency>
			<groupId>com.ibm.icu</groupId>
			<artifactId>icu4j</artifactId>
			<version>${icu4j.version}</version>
		</dependency>

		<dependency>
			<groupId>com.rometools</groupId>
			<artifactId>rome</artifactId>
			<version>${rometools.version}</version>
		</dependency>

		<dependency>
			<groupId>org.apache.httpcomponents</groupId>
			<artifactId>httpclient</artifactId>
			<version>${httpclient.version}</version>
		</dependency>

		<dependency>
			<groupId>org.yaml</groupId>
			<artifactId>snakeyaml</artifactId>
			<version>${snakeyaml.version}</version>
		</dependency>

		<dependency>
			<groupId>commons-lang</groupId>
			<artifactId>commons-lang</artifactId>
			<version>${commons.lang.version}</version>
		</dependency>

		<dependency>
<<<<<<< HEAD
			<groupId>com.squareup.okhttp3</groupId>
			<artifactId>okhttp</artifactId>
			<version>3.6.0</version>
		</dependency>
=======
			<groupId>org.seleniumhq.selenium</groupId>
			<artifactId>selenium-remote-driver</artifactId>
			<version>${selenium.version}</version>
		</dependency>

		<dependency>
			<groupId>org.seleniumhq.selenium</groupId>
			<artifactId>selenium-support</artifactId>
			<version>${selenium.version}</version>
		</dependency>

>>>>>>> f7506321
	</dependencies>
</project><|MERGE_RESOLUTION|>--- conflicted
+++ resolved
@@ -170,12 +170,6 @@
 		</dependency>
 
 		<dependency>
-<<<<<<< HEAD
-			<groupId>com.squareup.okhttp3</groupId>
-			<artifactId>okhttp</artifactId>
-			<version>3.6.0</version>
-		</dependency>
-=======
 			<groupId>org.seleniumhq.selenium</groupId>
 			<artifactId>selenium-remote-driver</artifactId>
 			<version>${selenium.version}</version>
@@ -187,6 +181,11 @@
 			<version>${selenium.version}</version>
 		</dependency>
 
->>>>>>> f7506321
+		<dependency>
+			<groupId>com.squareup.okhttp3</groupId>
+			<artifactId>okhttp</artifactId>
+			<version>3.8.0</version>
+		</dependency>
+
 	</dependencies>
 </project>